--- conflicted
+++ resolved
@@ -165,15 +165,11 @@
     }
 
     preprocess.detect_insertions(ARGS.tempdir, ARGS.sample_name, ARGS.control_name, ARGS.fasta_alleles)
-<<<<<<< HEAD
     # preprocess.detect_inversions(ARGS.tempdir, ARGS.sample_name, ARGS.control_name, ARGS.fasta_alleles) #TODO
 
     paths_sv_fasta = {str(p) for p in Path(ARGS.tempdir, ARGS.sample_name, "fasta").glob("insertion*.fasta")}
     # paths_sv_fasta |= {str(p) for p in Path(ARGS.tempdir, ARGS.sample_name, "fasta").glob("inversion*.fasta")}
-=======
-
-    paths_sv_fasta = {str(p) for p in Path(ARGS.tempdir, ARGS.sample_name, "fasta").glob("insertion*.fasta")}
->>>>>>> a3031ff7
+
     paths_sv_fasta -= paths_predefined_fasta
 
     if paths_sv_fasta:
